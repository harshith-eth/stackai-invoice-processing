--- conflicted
+++ resolved
@@ -71,10 +71,7 @@
       return
     }
     const cleanEndpoint = endpointValue.replace(/\/$/, '')
-<<<<<<< HEAD
     setIsEndpointLoading(true)
-=======
->>>>>>> 4b8ab2d7
     setSelectedEndpoint(cleanEndpoint)
     setIsEditing(false)
     setIsHovering(false)
