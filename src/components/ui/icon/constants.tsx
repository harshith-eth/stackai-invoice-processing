--- conflicted
+++ resolved
@@ -59,10 +59,7 @@
   nextjs: NextjsTag,
   shadcn: ShadcnTag,
   tailwind: TailwindTag,
-<<<<<<< HEAD
-  agnoTag: AgnoTag,
   reasoning: ReasoningIcon,
-=======
   "agno-tag": AgnoTag,
   refresh: RefreshCw,
   edit: Edit,
@@ -77,5 +74,4 @@
   "chevron-down": ChevronDown,
   "chevron-up": ChevronUp,
   "plus-icon": PlusIcon,
->>>>>>> baecb75d
 };